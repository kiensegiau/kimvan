--- conflicted
+++ resolved
@@ -1,371 +1,224 @@
 import { NextResponse } from 'next/server';
+import path from 'path';
 import fs from 'fs';
-import path from 'path';
-import { google } from 'googleapis';
-import { extractDriveFileId, createOAuth2Client } from '@/utils/drive-utils';
+import os from 'os';
+import { v4 as uuidv4 } from 'uuid';
+import { extractDriveFileId } from '@/utils/drive-utils';
 import { 
-  downloadFromGoogleDrive, 
-  checkFileInfo,
-  processFile,
+  checkMimeType, 
+  processSingleFile, 
   processFolder,
-  uploadToGoogleDrive,
-  findOrCreateFolder,
-  updateSheetCell,
-  updateGoogleSheetCell
+  processAndUploadFile,
+  addToProcessingQueue,
+  checkFileInfo
 } from './lib';
 
-// API Endpoint - POST
+export const maxDuration = 3600; // 60 phút timeout (thay vì 30 phút)
+export const dynamic = 'force-dynamic';
+export const fetchCache = 'force-no-store';
+
+/**
+ * API endpoint để xử lý và thay thế file từ Google Drive
+ * Endpoint này xử lý cả file đơn lẻ và folder đệ quy
+ */
 export async function POST(request) {
-  console.log('============== BẮT ĐẦU API XỬ LÝ VÀ THAY THẾ FILE GOOGLE DRIVE ==============');
+  const startTime = Date.now();
+  const tempDir = path.join(os.tmpdir(), uuidv4());
   
-  let tempDir = null;
-  // Đặt timeout cho toàn bộ quá trình (120 phút)
-  const GLOBAL_TIMEOUT = 120 * 60 * 1000;
-  const startTime = Date.now();
+  // Tạo response stream để gửi updates
+  const encoder = new TextEncoder();
+  const customStream = new TransformStream();
+  const writer = customStream.writable.getWriter();
   
-  // Tạo promise với timeout
-  const timeoutPromise = new Promise((_, reject) => {
-    setTimeout(() => {
-      reject(new Error(`Quá trình xử lý vượt quá thời gian cho phép (${GLOBAL_TIMEOUT / 60000} phút)`));
-    }, GLOBAL_TIMEOUT);
-  });
-  
+  // Hàm helper để gửi updates
+  const sendUpdate = async (message) => {
+    try {
+      await writer.write(encoder.encode(`data: ${JSON.stringify(message)}\n\n`));
+    } catch (e) {
+      console.error('Lỗi khi gửi update:', e);
+    }
+  };
+
   try {
+    console.log('\n=== BẮT ĐẦU XỬ LÝ REQUEST PROCESS-AND-REPLACE ===');
+    
     // Parse request body
     const requestBody = await request.json();
-    const { 
-      driveLink, 
-      folderId, 
-      apiKey, 
-      courseName, 
-      sheetName, 
-      isSheetDocument,
-      // Thêm các tham số cho việc cập nhật sheet
+    
+    // Log request body để debug (ẩn apiKey)
+    console.log('📝 Request body:', JSON.stringify({
+      ...requestBody,
+      apiKey: requestBody.apiKey ? '[HIDDEN]' : undefined
+    }, null, 2));
+    
+    // Trích xuất các thông số từ request
+    const {
+      fileId,
+      driveLink,
+      targetFolderId,
+      folderId,
+      folderName,
+      courseName,
+      sheetName,
+      apiKey,
+      updateSheet = false,
       courseId,
       sheetIndex,
       rowIndex,
       cellIndex,
       sheetId,
       googleSheetName,
-      updateSheet = false, // Cờ để xác định có cập nhật sheet hay không
-      displayText = null, // Text hiển thị trong ô
-      useSheetNameDirectly = false // Thêm tham số mới để xác định có sử dụng trực tiếp tên sheet làm thư mục hay không
+      displayText
     } = requestBody;
-    
-    console.log('Thông tin request:', {
-      driveLink: driveLink || 'không có',
-      folderId: folderId || 'sẽ dùng folder mặc định "1Lt10aHyWp9VtPaImzInE0DmIcbrjJgpN"',
-      apiKey: apiKey ? 'Đã cung cấp' : 'Sử dụng từ hệ thống quản lý API key',
-      courseName: courseName || 'không có (sẽ lưu vào thư mục mặc định)',
-      sheetName: sheetName || 'không có',
-      isSheetDocument: isSheetDocument || false,
-      updateSheet: updateSheet || false,
-      courseId: courseId || 'không có',
-      sheetIndex: sheetIndex !== undefined ? sheetIndex : 'không có',
-      rowIndex: rowIndex !== undefined ? rowIndex : 'không có',
-      cellIndex: cellIndex !== undefined ? cellIndex : 'không có',
-      sheetId: sheetId || 'không có',
-      googleSheetName: googleSheetName || 'không có',
-      useSheetNameDirectly: useSheetNameDirectly || false
-    });
-    
-    // Validate drive link
-    if (!driveLink) {
-      console.error('LỖI: Thiếu liên kết Google Drive');
-      return NextResponse.json(
-        { error: 'Thiếu liên kết Google Drive.' },
-        { status: 400 }
-      );
-    }
-    
-    // Trích xuất file ID
-    const fileId = extractDriveFileId(driveLink);
-    if (!fileId) {
-      console.error('LỖI: Không thể trích xuất ID file từ URL');
-      return NextResponse.json(
-        { error: 'Không thể trích xuất ID file từ URL. Vui lòng kiểm tra lại liên kết.' },
-        { status: 400 }
-      );
-    }
-    
-    // Kiểm tra MIME type của file trước khi tải xuống
-    console.log(`Kiểm tra MIME type của file với ID: ${fileId}`);
-    const fileInfoResult = await checkFileInfo(fileId);
-    
-    if (!fileInfoResult.success) {
-      console.error(`Lỗi khi kiểm tra thông tin file: ${fileInfoResult.message}`);
-      
-      if (fileInfoResult.error === 'FILE_NOT_FOUND') {
-        return NextResponse.json(
-          { error: fileInfoResult.message },
-          { status: 404 }
-        );
-      }
-      
-      if (fileInfoResult.error === 'PERMISSION_DENIED') {
-        return NextResponse.json(
-          { error: fileInfoResult.message },
-          { status: 403 }
-        );
-      }
-      
-      return NextResponse.json(
-        { error: `Lỗi khi kiểm tra thông tin file: ${fileInfoResult.message}` },
-        { status: 500 }
-      );
-    }
-    
-    const fileInfo = fileInfoResult.fileInfo;
-    const mimeType = fileInfo.mimeType;
-    console.log(`MIME type của file: ${mimeType}`);
-    
-    // Tạo promise cho quá trình xử lý
-    const processingPromise = (async () => {
-      try {
-        // Xác định folder đích dựa trên thông tin request
-        let targetFolderId = folderId;
-        let targetFolderName = '';
-        
-        // Nếu là tài liệu sheet, tạo cấu trúc folder
-        if (isSheetDocument && sheetName) {
-          console.log(`Đây là tài liệu sheet: ${sheetName}, tạo thư mục với tên sheet`);
-          
-          // Kiểm tra nếu cần sử dụng trực tiếp tên sheet làm thư mục
-          if (useSheetNameDirectly) {
-            console.log(`Sử dụng trực tiếp tên sheet làm thư mục: ${sheetName}`);
-            
-            // Tạo/tìm folder với tên sheet và xóa các folder trùng lặp
-            const sheetFolderResult = await findOrCreateFolder(sheetName, folderId, true); // Thêm tham số true để xóa folder trùng lặp
-            
-            if (!sheetFolderResult.success) {
-              throw new Error(`Không thể tạo folder "${sheetName}": ${sheetFolderResult.error || 'Lỗi không xác định'}`);
-            }
-            
-            // Log thông tin về folder trùng lặp nếu có
-            if (sheetFolderResult.duplicateCount > 0) {
-              console.log(`Phát hiện ${sheetFolderResult.duplicateCount} folder trùng tên "${sheetName}" đã được xử lý`);
-            }
-            
-            targetFolderId = sheetFolderResult.folder.id;
-            targetFolderName = sheetName;
-            
-            console.log(`Đã tạo/tìm thư mục: ${sheetName} (ID: ${targetFolderId})`);
-          } else {
-            // Tạo/tìm folder "Tài liệu sheet cũ" (cách cũ)
-            console.log(`Sử dụng cấu trúc thư mục cũ "Tài liệu sheet cũ/${sheetName}"`);
-            
-            const mainFolderName = "Tài liệu sheet cũ";
-            const mainFolderResult = await findOrCreateFolder(mainFolderName, folderId);
-            
-            if (!mainFolderResult.success) {
-              throw new Error(`Không thể tạo folder chính "${mainFolderName}": ${mainFolderResult.error || 'Lỗi không xác định'}`);
-            }
-            
-            // Tạo/tìm folder con với tên sheet và xóa các folder trùng lặp
-            const sheetFolderResult = await findOrCreateFolder(sheetName, mainFolderResult.folder.id, true); // Thêm tham số true để xóa folder trùng lặp
-            
-            if (!sheetFolderResult.success) {
-              throw new Error(`Không thể tạo folder con "${sheetName}": ${sheetFolderResult.error || 'Lỗi không xác định'}`);
-            }
-            
-            // Log thông tin về folder trùng lặp nếu có
-            if (sheetFolderResult.duplicateCount > 0) {
-              console.log(`Phát hiện ${sheetFolderResult.duplicateCount} folder con trùng tên "${sheetName}" đã được xử lý`);
-            }
-            
-            targetFolderId = sheetFolderResult.folder.id;
-            targetFolderName = sheetName;
-            
-            console.log(`Đã tạo/tìm cấu trúc folder: ${mainFolderName}/${sheetName} (ID: ${targetFolderId})`);
-          }
-        } else if (courseName) {
-          // Nếu có courseName, sử dụng nó làm folder cha
-          console.log(`Sử dụng courseName làm folder cha: ${courseName}`);
-          
-          // Tạo/tìm folder với tên courseName và xóa các folder trùng lặp
-          const courseFolderResult = await findOrCreateFolder(courseName, folderId, true); // Thêm tham số true để xóa folder trùng lặp
-          
-          if (!courseFolderResult.success) {
-            throw new Error(`Không thể tạo folder "${courseName}": ${courseFolderResult.error || 'Lỗi không xác định'}`);
-          }
-          
-          // Log thông tin về folder trùng lặp nếu có
-          if (courseFolderResult.duplicateCount > 0) {
-            console.log(`Phát hiện ${courseFolderResult.duplicateCount} folder trùng tên "${courseName}" đã được xử lý`);
-          }
-          
-          targetFolderId = courseFolderResult.folder.id;
-          targetFolderName = courseName;
-          
-          console.log(`Đã tạo/tìm folder: ${courseName} (ID: ${targetFolderId})`);
-        }
-        
-        // Kiểm tra xem đây có phải là thư mục không
-        if (mimeType === 'application/vnd.google-apps.folder') {
-          console.log(`Phát hiện thư mục với ID: ${fileId}, tên: ${fileInfo.name}`);
-          
-          // Xử lý thư mục
-          const folderResult = await processFolder(
-            fileId,
-            fileInfo.name,
-            targetFolderId || null,
-            apiKey
-          );
-          
-          // Tạo thông báo tóm tắt
-          let summaryMessage = '';
-          if (folderResult.success) {
-            if (folderResult.isEmpty) {
-              summaryMessage = 'Thư mục trống, không có file nào để xử lý.';
-            } else {
-              summaryMessage = `Đã xử lý ${folderResult.processedFiles} files, ${folderResult.processedFolders} thư mục con.`;
-              if (folderResult.skippedFiles > 0) {
-                summaryMessage += ` Bỏ qua ${folderResult.skippedFiles} files do lỗi.`;
-              }
-            }
-          } else {
-            summaryMessage = `Xử lý thư mục thất bại: ${folderResult.error || 'Lỗi không xác định'}`;
-          }
-          
-          // Tính toán thời gian xử lý
-          const processingTime = Math.round((Date.now() - startTime) / 1000);
-          console.log(`✅ Hoàn tất xử lý thư mục sau ${processingTime} giây`);
-          
-          // Tìm folder con quan trọng nhất để sử dụng làm link chính
-          let bestFolderLink = `https://drive.google.com/drive/folders/${targetFolderId}`;
-          let bestFolderName = targetFolderName || 'Mặc định';
-          let bestFolderId = targetFolderId;
-          
-          // Kiểm tra xem có folder con nào trong kết quả không
-          if (folderResult.files && folderResult.files.length > 0) {
-            console.log(`Tìm kiếm folder con trong ${folderResult.files.length} kết quả`);
-            
-            // Log chi tiết về tất cả các files/folders
-            console.log("=== CHI TIẾT TẤT CẢ FILES/FOLDERS TRONG KẾT QUẢ ===");
-            folderResult.files.forEach((item, idx) => {
-              console.log(`Item #${idx}: name=${item.name}, type=${item.type}, id=${item.id || 'không có'}, newFileId=${item.newFileId || 'không có'}`);
-              if (item.type === 'folder') {
-                console.log(`  -> Folder details: isEmpty=${item.isEmpty}, processedFiles=${item.processedFiles}, targetFolderId=${item.targetFolderId || 'không có'}, link=${item.link || 'không có'}`);
-              }
-            });
-            console.log("=== KẾT THÚC CHI TIẾT ===");
-            
-            // Tìm folder con đầu tiên
-            const subFolder = folderResult.files.find(f => f.type === 'folder');
-            if (subFolder) {
-              console.log(`Đã tìm thấy folder con: ${subFolder.name} (ID: ${subFolder.id})`);
-              
-              // Ưu tiên sử dụng link trực tiếp từ folder con nếu có
-              if (subFolder.link) {
-                console.log(`Sử dụng link trực tiếp từ folder con: ${subFolder.link}`);
-                bestFolderLink = subFolder.link;
-                bestFolderName = subFolder.name;
-                bestFolderId = subFolder.newFileId || subFolder.targetFolderId || subFolder.id;
-              }
-              // Nếu không có link trực tiếp, tạo link từ ID
-              else if (subFolder.newFileId || subFolder.targetFolderId) {
-                const folderId = subFolder.newFileId || subFolder.targetFolderId;
-                console.log(`Tạo link từ ID folder con: ${folderId}`);
-                bestFolderLink = `https://drive.google.com/drive/folders/${folderId}`;
-                bestFolderName = subFolder.name;
-                bestFolderId = folderId;
-              }
-              else {
-                console.log(`Không tìm thấy ID hợp lệ cho folder con, sử dụng folder cha: ${targetFolderName} (ID: ${targetFolderId})`);
-              }
-            } else {
-              console.log(`Không tìm thấy folder con, sử dụng folder cha: ${targetFolderName} (ID: ${targetFolderId})`);
-            }
-          } else {
-            console.log(`Không có files/folders trong kết quả, sử dụng folder cha: ${targetFolderName} (ID: ${targetFolderId})`);
-          }
-          
-          console.log(`Link folder được chọn: ${bestFolderLink} (${bestFolderName}, ID: ${bestFolderId})`);
-          
-          // Tạo đối tượng kết quả với đầy đủ thông tin
-          const result = {
-            success: folderResult.success,
-            isFolder: true,
-            originalFolder: {
-              id: fileId,
-              name: fileInfo.name,
-              link: driveLink
-            },
-            targetFolder: {
-              id: targetFolderId,
-              name: targetFolderName || 'Mặc định',
-              link: `https://drive.google.com/drive/folders/${targetFolderId}`
-            },
-            processedFiles: folderResult.processedFiles,
-            processedFolders: folderResult.processedFolders,
-            skippedFiles: folderResult.skippedFiles,
-            errors: folderResult.errors,
-            files: folderResult.files || [], // Đảm bảo files luôn được truyền đi
-            processingTime: processingTime,
-            summary: summaryMessage,
-            // Thêm URL của folder đã xử lý để cập nhật trong sheet
-            processedFile: {
-              id: bestFolderId,
-              name: bestFolderName,
-              link: bestFolderLink
-            }
-          };
-          
-          // Log thông tin chi tiết về kết quả
-          console.log(`Đã xử lý folder thành công. Số lượng files trong kết quả: ${result.files?.length || 0}`);
-          
-          return result;
-        } else {
-          // Xử lý file đơn lẻ
-          console.log(`Phát hiện file đơn lẻ, tiến hành xử lý...`);
-          
-          // Kiểm tra MIME type có được hỗ trợ không
-          if (!mimeType) {
-            console.warn('MIME type không xác định, tiếp tục xử lý với rủi ro');
-          } else if (!mimeType.includes('pdf') && 
-                    !mimeType.includes('image') && 
-                    !mimeType.includes('spreadsheet') && 
-                    !mimeType.includes('excel') && 
-                    !mimeType.includes('document') && 
-                    !mimeType.includes('word') && 
-                    !mimeType.includes('presentation') && 
-                    !mimeType.includes('powerpoint') && 
-                    !mimeType.includes('video') && 
-                    !mimeType.includes('audio')) {
-            console.warn(`MIME type không được hỗ trợ: ${mimeType}, file có thể không được xử lý đúng cách`);
-          }
-          
-          // Kiểm tra xem file đã tồn tại trong thư mục đích chưa
-          try {
-            console.log(`Kiểm tra xem file "${fileInfo.name}" đã tồn tại trong thư mục đích chưa...`);
-            
-            // Tạo OAuth2 client với khả năng tự động refresh token
-            const oauth2Client = createOAuth2Client(0);
-            
-            // Khởi tạo Drive API
-            const drive = google.drive({ version: 'v3', auth: oauth2Client });
-            
-            // Xử lý tên file để sử dụng trong truy vấn
-            const escapedFileName = fileInfo.name.replace(/'/g, "\\'");
-            
-            // Tìm các file trùng tên trong folder đích
-            const existingFileResponse = await drive.files.list({
-              q: `name='${escapedFileName}' and '${targetFolderId}' in parents and trashed=false`,
-              fields: 'files(id, name, webViewLink, webContentLink)',
-              spaces: 'drive'
-            });
-            
-            // Nếu file đã tồn tại, trả về thông tin file đó mà không cần xử lý lại
-            if (existingFileResponse.data.files && existingFileResponse.data.files.length > 0) {
-              const existingFile = existingFileResponse.data.files[0];
-              console.log(`✅ File "${fileInfo.name}" đã tồn tại trong thư mục đích (ID: ${existingFile.id}), bỏ qua xử lý`);
-              
-              // Nếu có yêu cầu cập nhật sheet, thực hiện cập nhật với link file đã tồn tại
-              let sheetUpdateResult = null;
-              if (updateSheet) {
-                console.log('Yêu cầu cập nhật sheet được kích hoạt, tiến hành cập nhật với file đã tồn tại...');
+
+    // Chuẩn hóa các tham số
+    const finalTargetFolderId = targetFolderId || folderId;
+    const finalFolderName = folderName || courseName || sheetName || 'Unknown';
+
+    // Validation các tham số bắt buộc
+    if (!fileId && !driveLink) {
+      throw new Error('Thiếu fileId hoặc driveLink');
+    }
+
+    if (!finalTargetFolderId) {
+      throw new Error('Thiếu folder ID đích (targetFolderId hoặc folderId)');
+    }
+
+    // Validation tham số cập nhật sheet
+    if (updateSheet) {
+      if (courseId) {
+        if (sheetIndex === undefined || rowIndex === undefined || cellIndex === undefined) {
+          throw new Error('Thiếu thông tin cập nhật sheet (sheetIndex, rowIndex, cellIndex)');
+        }
+      } else if (sheetId && googleSheetName) {
+        if (rowIndex === undefined || cellIndex === undefined) {
+          throw new Error('Thiếu thông tin cập nhật Google Sheet (rowIndex, cellIndex)');
+        }
+      } else {
+        throw new Error('Thiếu thông tin sheet (courseId hoặc sheetId + googleSheetName)');
+      }
+    }
+
+    // Lấy ID file từ driveLink nếu không có fileId
+    const finalFileId = fileId || extractDriveFileId(driveLink);
+    if (!finalFileId) {
+      throw new Error('Không thể lấy được file ID');
+    }
+
+    // Kiểm tra loại file
+    console.log('🔍 Kiểm tra loại file...');
+    const mimeTypeResult = await checkMimeType(finalFileId);
+
+    // Lấy thêm thông tin file chi tiết để lấy tên file chính xác
+    let originalFileName = null;
+    try {
+      const fileInfoResult = await checkFileInfo(finalFileId);
+      if (fileInfoResult.success) {
+        originalFileName = fileInfoResult.fileName || fileInfoResult.fileInfo?.name;
+        console.log(`Tên file gốc từ Drive API (chi tiết): ${originalFileName || 'Không có'}`);
+      }
+    } catch (fileInfoError) {
+      console.error('Lỗi khi lấy thông tin file chi tiết:', fileInfoError);
+    }
+    
+    // Nếu chưa có tên file từ thông tin chi tiết, sử dụng kết quả từ checkMimeType
+    if (!originalFileName && mimeTypeResult.success) {
+      originalFileName = mimeTypeResult.fileName;
+      console.log(`Tên file gốc từ Drive API (MIME): ${originalFileName || 'Không có'}`);
+    }
+
+    // Xử lý kết quả kiểm tra MIME type
+    if (!mimeTypeResult.success) {
+      console.log(`⚠️ Lỗi khi kiểm tra MIME type: ${mimeTypeResult.error}`);
+      
+      // Chuyển thẳng sang xử lý bằng Chrome
+      console.log('🌐 Chuyển sang sử dụng Chrome để tải và xử lý file...');
+      
+      // Xác định loại lỗi để ghi log
+      const errorType = mimeTypeResult.statusCode === 403 ? '403' : (mimeTypeResult.statusCode || 'unknown');
+      console.log(`⚠️ Loại lỗi: ${errorType}`);
+      
+      // Thêm vào hàng đợi xử lý Chrome
+      const chromeResult = await addToProcessingQueue({
+        fileId: finalFileId,
+        fileName: originalFileName || displayText || `file_${finalFileId}`,
+        driveLink,
+        targetFolderId: finalTargetFolderId,
+        targetFolderName: finalFolderName,
+        errorType: errorType.toString(),
+        updateSheet,
+        courseId: null,
+        sheetIndex,
+        rowIndex,
+        cellIndex,
+        sheetId,
+        googleSheetName,
+        displayText: originalFileName || displayText,
+        request,
+        tempDir
+      });
+      
+      if (chromeResult) {
+        return NextResponse.json({
+          ...chromeResult,
+          processingMode: `chrome_${errorType}`
+        });
+      }
+      
+      return NextResponse.json({ 
+        status: 'queued',
+        message: 'File đã được thêm vào hàng đợi xử lý Chrome'
+      });
+    }
+
+    // Nếu là thư mục, xử lý đệ quy
+    if (mimeTypeResult.isFolder) {
+      console.log('\n📂 PHÁT HIỆN THƯ MỤC - BẮT ĐẦU XỬ LÝ ĐỆ QUY');
+      
+      // Tạo các options cho việc xử lý thư mục
+      const folderOptions = {
+        targetFolderId: finalTargetFolderId,
+        apiKey,
+        updateSheet,
+        courseId,
+        sheetIndex,
+        rowIndex,
+        cellIndex,
+        sheetId,
+        googleSheetName,
+        displayText,
+        request,
+        originalFolderLink: driveLink,
+        sheetFolderName: finalFolderName
+      };
+      
+      // Gọi hàm xử lý thư mục đệ quy
+      const folderResult = await processFolder(finalFileId, folderOptions);
+
+      // Log total processing time
+      const processingTime = Math.round((Date.now() - startTime) / 1000);
+      console.log('\n=== HOÀN THÀNH XỬ LÝ THƯ MỤC ===');
+      console.log(`⏱️ Tổng thời gian: ${processingTime} giây`);
+      console.log(`📊 Tổng số file đã xử lý: ${folderResult.processedFiles.length}`);
+      console.log(`⚠️ Tổng số file đã bỏ qua: ${folderResult.skippedFiles.length}`);
+      console.log(`❌ Tổng số lỗi: ${folderResult.errors.length}`);
+
+      return NextResponse.json({
+        ...folderResult,
+        processingTime
+      });
+    }
+
+    // Check if it's a Google Doc
+    if (mimeTypeResult.isGoogleDoc) {
+      throw new Error('Không thể xử lý Google Doc, chỉ file PDF được hỗ trợ');
+    }
+
+    // Nếu không phải PDF, bỏ qua xử lý watermark
+    // Kiểm tra cả MIME type và đuôi file
+    const isPDF = mimeTypeResult.isPdf || driveLink.toLowerCase().endsWith('.pdf') || 
+                (displayText && displayText.toLowerCase().endsWith('.pdf'));
                 
-<<<<<<< HEAD
     // Xử lý mọi loại file, không chỉ PDF
     // Bỏ qua kiểm tra isPDF
     /*
@@ -399,7 +252,7 @@
       cellIndex,
       sheetId,
       googleSheetName,
-      displayText,
+      displayText: originalFileName || displayText, // Ưu tiên sử dụng tên file gốc
       request
     };
     
@@ -410,7 +263,7 @@
       const fileResult = await processSingleFile(
         {
           id: finalFileId,
-          name: displayText || `file_${finalFileId}`,
+          name: originalFileName || displayText || `file_${finalFileId}`, // Ưu tiên sử dụng tên file gốc
           mimeType: mimeTypeResult.mimeType
         },
         fileOptions
@@ -421,285 +274,165 @@
         if (error.message.includes('Lỗi khi xử lý PDF') || 
             error.message.includes('Xử lý thất bại') || 
             error.message.includes('Không thể xử lý PDF')) {
-=======
-                // Kiểm tra xem cần cập nhật vào database hay trực tiếp vào Google Sheet
-                if (courseId && sheetIndex !== undefined && rowIndex !== undefined && cellIndex !== undefined) {
-                  // Cập nhật vào database
-                  sheetUpdateResult = await updateSheetCell(
-                    courseId,
-                    sheetIndex,
-                    rowIndex,
-                    cellIndex,
-                    driveLink, // URL gốc
-                    existingFile.webViewLink, // URL của file đã tồn tại
-                    displayText, // Text hiển thị
-                    request // Pass the request object
-                  );
-                  
-                  console.log('Kết quả cập nhật sheet trong database:', sheetUpdateResult);
-                } else if (sheetId && googleSheetName && rowIndex !== undefined && cellIndex !== undefined) {
-                  // Cập nhật trực tiếp vào Google Sheet
-                  const cellDisplayText = displayText || 'Tài liệu đã xử lý';
-                  sheetUpdateResult = await updateGoogleSheetCell(
-                    sheetId,
-                    googleSheetName,
-                    rowIndex,
-                    cellIndex,
-                    cellDisplayText,
-                    existingFile.webViewLink,
-                    driveLink, // URL gốc
-                    request // Pass the request object
-                  );
-                  
-                  console.log('Kết quả cập nhật trực tiếp vào Google Sheet:', sheetUpdateResult);
-                }
-              }
-              
-              // Tính toán thời gian xử lý
-              const processingTime = Math.round((Date.now() - startTime) / 1000);
-              console.log(`✅ Hoàn tất xử lý sau ${processingTime} giây (sử dụng file đã tồn tại)`);
-              
-              // Trả về kết quả với file đã tồn tại
-              return {
-                success: true,
-                isFolder: false,
-                originalFile: {
-                  id: fileId,
-                  link: driveLink
-                },
-                targetFolder: {
-                  id: targetFolderId,
-                  name: targetFolderName || (courseName || 'Mặc định')
-                },
-                processedFile: {
-                  id: existingFile.id,
-                  name: existingFile.name,
-                  link: existingFile.webViewLink
-                },
-                processingTime: processingTime,
-                fileAlreadyExists: true,
-                sheetUpdate: updateSheet ? {
-                  success: sheetUpdateResult?.success || false,
-                  message: sheetUpdateResult?.message || sheetUpdateResult?.error || 'Không có thông tin cập nhật',
-                  details: sheetUpdateResult?.updatedCell || null
-                } : null
-              };
-            }
-            
-            console.log(`File "${fileInfo.name}" chưa tồn tại trong thư mục đích, tiến hành xử lý...`);
-          } catch (checkExistingError) {
-            console.error(`Lỗi khi kiểm tra file đã tồn tại: ${checkExistingError.message}`);
-            console.log(`Tiếp tục xử lý file...`);
-          }
           
-          // Tải xuống file
-          console.log(`Đang xử lý yêu cầu tải xuống: ${driveLink}`);
+          console.log(`⚠️ Phát hiện lỗi từ API xử lý watermark, thử dùng Chrome...`);
           
-          let downloadResult = await downloadFromGoogleDrive(fileId);
-          tempDir = downloadResult.outputDir;
+          // Chuyển sang Chrome nếu có lỗi API watermark
+          return { 
+            error: error.message, 
+            useChrome: true 
+          };
+        }
+        
+        // Nếu là lỗi 403 hoặc lỗi download, chuyển sang Chrome
+        if (error.message.includes('403') || 
+            error.message.includes('cannotDownloadFile') || 
+            error.message.includes('download failed') ||
+            error.message.includes('không thể tải')) {
           
-          let processedFilePath;
-          let processedFileName = downloadResult.fileName;
->>>>>>> 22f1333b
-          
-          // Kiểm tra xem file có phải là file bị chặn đã được xử lý bởi drive-fix-blockdown không
-          const isBlockedFileProcessed = downloadResult.fileName && downloadResult.fileName.includes('blocked_') && downloadResult.fileName.includes('_clean');
-          
-          if (isBlockedFileProcessed) {
-            console.log('File đã được xử lý bởi drive-fix-blockdown, bỏ qua bước xử lý thông thường');
-            processedFilePath = downloadResult.filePath;
-          } else {
-            // Kiểm tra loại file và xử lý tương ứng
-            const mimeType = downloadResult.mimeType;
-            console.log(`Xử lý file theo loại MIME: ${mimeType}`);
-            
-            if (mimeType.includes('pdf')) {
-              // Xử lý file PDF - loại bỏ watermark như cũ
-              console.log('Phát hiện file PDF, tiến hành xử lý xóa watermark...');
-              
-              // Xử lý file PDF để loại bỏ watermark
-              const processResult = await processFile(downloadResult.filePath, downloadResult.mimeType, apiKey);
-              processedFilePath = processResult.processedPath;
-            } else {
-              // Các loại file khác - chỉ tải xuống và upload lại không xử lý
-              console.log(`Phát hiện file không phải PDF (${mimeType}), chỉ tải xuống và upload lại không xử lý`);
-              
-              // Tạo đường dẫn cho file không xử lý
-              const fileDir = path.dirname(downloadResult.filePath);
-              const fileExt = path.extname(downloadResult.filePath);
-              const fileName = path.basename(downloadResult.filePath, fileExt);
-              processedFilePath = path.join(fileDir, `${fileName}_uploaded${fileExt}`);
-              
-              // Sao chép file mà không xử lý
-              fs.copyFileSync(downloadResult.filePath, processedFilePath);
-              console.log(`Đã sao chép file không xử lý: ${processedFilePath}`);
-            }
-          }
-          
-          // Tải lên file đã xử lý, truyền targetFolderId
-          const uploadResult = await uploadToGoogleDrive(
-            processedFilePath,
-            processedFileName,
-            downloadResult.mimeType,
-            targetFolderId,
-            targetFolderName || courseName // Truyền folder name
-          );
-          
-          // Nếu có yêu cầu cập nhật sheet, thực hiện cập nhật
-          let sheetUpdateResult = null;
-          if (updateSheet) {
-            console.log('Yêu cầu cập nhật sheet được kích hoạt, tiến hành cập nhật...');
-            
-            // Kiểm tra xem cần cập nhật vào database hay trực tiếp vào Google Sheet
-            if (courseId && sheetIndex !== undefined && rowIndex !== undefined && cellIndex !== undefined) {
-              // Cập nhật vào database
-              sheetUpdateResult = await updateSheetCell(
-                courseId,
-                sheetIndex,
-                rowIndex,
-                cellIndex,
-                driveLink, // URL gốc
-                uploadResult.webViewLink, // URL mới
-                displayText, // Text hiển thị
-                request // Pass the request object
-              );
-              
-              console.log('Kết quả cập nhật sheet trong database:', sheetUpdateResult);
-            } else if (sheetId && googleSheetName && rowIndex !== undefined && cellIndex !== undefined) {
-              // Cập nhật trực tiếp vào Google Sheet
-              const cellDisplayText = displayText || 'Tài liệu đã xử lý';
-              sheetUpdateResult = await updateGoogleSheetCell(
-                sheetId,
-                googleSheetName,
-                rowIndex,
-                cellIndex,
-                cellDisplayText,
-                uploadResult.webViewLink,
-                driveLink, // URL gốc
-                request // Pass the request object
-              );
-              
-              console.log('Kết quả cập nhật trực tiếp vào Google Sheet:', sheetUpdateResult);
-            } else {
-              console.warn('Thiếu thông tin cần thiết để cập nhật sheet, bỏ qua bước này');
-              sheetUpdateResult = {
-                success: false,
-                error: 'Thiếu thông tin cần thiết để cập nhật sheet'
-              };
-            }
-          }
-          
-          // Dọn dẹp thư mục tạm
-          try {
-            fs.rmdirSync(tempDir, { recursive: true });
-            console.log(`Đã xóa thư mục tạm: ${tempDir}`);
-          } catch (cleanupError) {
-            console.error('Lỗi khi dọn dẹp thư mục tạm:', cleanupError);
-          }
-          
-          // Tính toán thời gian xử lý
-          const processingTime = Math.round((Date.now() - startTime) / 1000);
-          console.log(`✅ Hoàn tất xử lý sau ${processingTime} giây`);
-          
-          // Trả về kết quả
-          return {
-            success: true,
-            isFolder: false,
-            originalFile: {
-              id: fileId,
-              link: driveLink
-            },
-            targetFolder: {
-              id: targetFolderId,
-              name: targetFolderName || (courseName || 'Mặc định')
-            },
-            processedFile: {
-              id: uploadResult.fileId,
-              name: uploadResult.fileName,
-              link: uploadResult.webViewLink
-            },
-            duplicatesDeleted: uploadResult.duplicatesDeleted || 0,
-            processingTime: processingTime,
-            sheetUpdate: updateSheet ? {
-              success: sheetUpdateResult?.success || false,
-              message: sheetUpdateResult?.message || sheetUpdateResult?.error || 'Không có thông tin cập nhật',
-              details: sheetUpdateResult?.updatedCell || null
-            } : null
+          console.log(`⚠️ Lỗi tải xuống file, chuyển sang dùng Chrome...`);
+          return { 
+            error: error.message, 
+            useChrome: true 
           };
         }
-      } catch (error) {
-        console.error('Lỗi khi tải xuống hoặc xử lý file:', error);
-        
-        // Kiểm tra lỗi 404 - File không tồn tại
-        if (error.message && (error.message.includes('404') || error.message.includes('không tồn tại'))) {
-          console.error(`File không tồn tại (404): ${fileId}. Không thử lại.`);
-          return {
-            success: false, 
-            error: `Không tìm thấy file với ID: ${fileId}. File có thể đã bị xóa hoặc không tồn tại.`,
-            status: 404
-          };
-        }
-        
-        // Dọn dẹp thư mục tạm nếu có lỗi
-        if (tempDir) {
-          try {
-            fs.rmdirSync(tempDir, { recursive: true });
-            console.log(`Đã xóa thư mục tạm: ${tempDir}`);
-          } catch (cleanupError) {
-            console.error('Lỗi khi dọn dẹp thư mục tạm:', cleanupError);
-          }
-        }
-        
-        return {
-          success: false, 
-          error: `Lỗi khi xử lý và thay thế file: ${error.message}`,
-          status: 500
-        };
-      }
-    })();
-    
-    // Chạy với timeout
-    const result = await Promise.race([processingPromise, timeoutPromise]);
-    
-    // Nếu kết quả có status code, sử dụng nó
-    if (result.status) {
-      return NextResponse.json(
-        { success: result.success, error: result.error },
-        { status: result.status }
-      );
-    }
-    
-    // Trả về kết quả thành công
-    return NextResponse.json(result);
+        
+        // Nếu là lỗi khác không xử lý được, ném ra để xử lý ở catch bên ngoài
+        throw error;
+      });
+      
+      // Nếu cần sử dụng Chrome để xử lý
+      if (fileResult && fileResult.error && fileResult.useChrome) {
+        console.log('🌐 Chuyển sang Chrome để tải và xử lý file...');
+        
+        // Thêm vào hàng đợi xử lý Chrome
+        const chromeResult = await addToProcessingQueue({
+          fileId: finalFileId,
+          fileName: originalFileName || displayText || `file_${finalFileId}`, // Ưu tiên sử dụng tên file gốc
+          driveLink,
+          targetFolderId: finalTargetFolderId,
+          targetFolderName: finalFolderName,
+          errorType: '403',
+          updateSheet,
+            courseId,
+            sheetIndex,
+            rowIndex,
+            cellIndex,
+            sheetId,
+            googleSheetName,
+          displayText: originalFileName || displayText, // Ưu tiên sử dụng tên file gốc
+          request,
+          tempDir
+        });
+        
+        if (chromeResult) {
+          return NextResponse.json({
+            ...chromeResult,
+            processingMode: 'chrome_after_error',
+            originalError: fileResult.error
+          });
+      }
+      
+      return NextResponse.json({
+          status: 'queued',
+          message: 'File đã được thêm vào hàng đợi xử lý Chrome sau khi gặp lỗi API',
+          originalError: fileResult.error
+        });
+      }
+      
+      // Tính thời gian xử lý
+      const processingTime = Math.round((Date.now() - startTime) / 1000);
+      console.log(`\n✅ Hoàn thành xử lý file: ${processingTime} giây`);
+      
+      return NextResponse.json({
+        ...fileResult,
+        processingTime
+      });
+    } catch (error) {
+      // Nếu lỗi 403, thử dùng Chrome
+      if (error.message.includes('HTTP 403') || error.message.includes('cannotDownloadFile')) {
+        console.log('⚠️ 403 được phát hiện - File bị chặn tải xuống');
+        console.log('🌐 Chuyển sang Chrome để tải và xử lý file...');
+        
+        // Thêm vào hàng đợi xử lý Chrome
+        const chromeResult = await addToProcessingQueue({
+          fileId: finalFileId,
+          fileName: originalFileName || displayText || `file_${finalFileId}`, // Ưu tiên sử dụng tên file gốc
+          driveLink,
+          targetFolderId: finalTargetFolderId,
+          targetFolderName: finalFolderName,
+          errorType: '403',
+          updateSheet,
+          courseId,
+          sheetIndex,
+          rowIndex,
+          cellIndex,
+          sheetId,
+          googleSheetName,
+          displayText: originalFileName || displayText, // Ưu tiên sử dụng tên file gốc
+          request,
+          tempDir
+        });
+        
+        if (chromeResult) {
+          return NextResponse.json(chromeResult);
+        }
+        
+        return NextResponse.json({ 
+          status: 'queued',
+          message: 'File đã được thêm vào hàng đợi xử lý Chrome'
+        });
+      }
+      
+      // Nếu là lỗi khác, ném lỗi để xử lý ở catch
+      throw error;
+    }
   } catch (error) {
-    console.error('Lỗi khi xử lý và thay thế file:', error);
-    
-    // Dọn dẹp thư mục tạm nếu có lỗi
-    if (tempDir) {
+    console.error(`❌ Lỗi xử lý file: ${error.message}`);
+    
+    // Gửi thông báo lỗi
+    await sendUpdate({
+      type: 'error',
+      error: error.message
+    });
+    
+    // Đóng stream
+    await writer.close();
+    
+    return new Response(
+      JSON.stringify({ error: `Lỗi xử lý file: ${error.message}` }), 
+      { 
+        status: 500,
+        headers: {
+          'Content-Type': 'application/json',
+        }
+      }
+    );
+  } finally {
+    // Dọn dẹp thư mục tạm
+    if (fs.existsSync(tempDir)) {
       try {
-        fs.rmdirSync(tempDir, { recursive: true });
-        console.log(`Đã xóa thư mục tạm: ${tempDir}`);
+        fs.rmSync(tempDir, { recursive: true, force: true });
+        console.log(`🧹 Đã xóa thư mục tạm: ${tempDir}`);
       } catch (cleanupError) {
-        console.error('Lỗi khi dọn dẹp thư mục tạm:', cleanupError);
-      }
-    }
-    
-    // Kiểm tra nếu lỗi là do timeout
-    if (error.message && error.message.includes('Quá trình xử lý vượt quá thời gian')) {
-      return NextResponse.json(
-        { 
-          success: false, 
-          error: error.message,
-          timeout: true,
-          message: "File quá lớn hoặc quá phức tạp, không thể xử lý trong thời gian cho phép. Vui lòng thử lại với file nhỏ hơn."
-        },
-        { status: 504 } // Gateway Timeout
-      );
-    }
-    
-    return NextResponse.json(
-      { success: false, error: `Lỗi khi xử lý và thay thế file: ${error.message}` },
-      { status: 500 }
-    );
+        console.error(`⚠️ Lỗi dọn dẹp thư mục tạm: ${cleanupError.message}`);
+      }
+    }
+    
+    // Đảm bảo stream được đóng
+    try {
+      await writer.close();
+    } catch (e) {
+      console.error('Lỗi đóng stream:', e);
+    }
   }
+  
+  // Trả về stream response
+  return new Response(customStream.readable, {
+    headers: {
+      'Content-Type': 'text/event-stream',
+      'Cache-Control': 'no-cache',
+      'Connection': 'keep-alive',
+    },
+  });
 }